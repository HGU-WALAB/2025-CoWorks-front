import React, { useEffect } from 'react';
import { Link, useLocation } from 'react-router-dom';
import { useDocumentStore, type Document } from '../stores/documentStore';
import { useAuthStore } from '../stores/authStore';

const TaskDashboard: React.FC = () => {
  const { documents, fetchDocuments, loading } = useDocumentStore();
  const { user, isAuthenticated } = useAuthStore();
  const location = useLocation();

  // 실제 인증된 사용자 이메일 사용
  const currentUserEmail = user?.email || '';

  useEffect(() => {
    if (isAuthenticated && currentUserEmail) {
      console.log('TaskDashboard: Fetching documents for user:', currentUserEmail);
      fetchDocuments();
    } else {
      console.log('TaskDashboard: Not authenticated or no user email', { isAuthenticated, currentUserEmail });
    }
  }, [fetchDocuments, isAuthenticated, currentUserEmail]);

  // 라우터 location이 변경될 때마다 데이터 새로고침 (페이지 이동 감지)
  useEffect(() => {
    console.log('📍 TaskDashboard: Location changed to', location.pathname);
    if (location.pathname === '/tasks' && isAuthenticated && currentUserEmail) {
      console.log('📍 TaskDashboard: Refreshing due to location change...');
      fetchDocuments();
    }
  }, [location, isAuthenticated, currentUserEmail, fetchDocuments]);

  // 컴포넌트가 마운트될 때마다 강제로 데이터 새로고침
  useEffect(() => {
    console.log('🎯 TaskDashboard: Component MOUNTED - This should only show once per mount');
    if (isAuthenticated && currentUserEmail) {
      console.log('🎯 TaskDashboard: Fetching on mount...');
      fetchDocuments();
    }

    return () => {
      console.log('🎯 TaskDashboard: Component UNMOUNTING');
    };
    // eslint-disable-next-line react-hooks/exhaustive-deps
  }, []); // 빈 dependency로 mount시에만 실행

  // 페이지 가시성 변경 시 데이터 새로고침
  useEffect(() => {
    const handleVisibilityChange = () => {
      if (!document.hidden && isAuthenticated && currentUserEmail) {
        console.log('TaskDashboard: Page became visible, refreshing...');
        fetchDocuments();
      }
    };

    const handleFocus = () => {
      if (isAuthenticated && currentUserEmail) {
        console.log('TaskDashboard: Window focused, refreshing...');
        fetchDocuments();
      }
    };

    // 문서 생성 이벤트 리스너
    const handleDocumentCreated = (event: CustomEvent) => {
      console.log('📄 TaskDashboard: Document created event received:', event.detail);
      if (isAuthenticated && currentUserEmail) {
        console.log('📄 TaskDashboard: Refreshing after document creation...');
        fetchDocuments();
      }
    };

    // 강제 새로고침 이벤트 리스너
    const handleForceRefresh = () => {
      console.log('🔄 TaskDashboard: Force refresh event received');
      if (isAuthenticated && currentUserEmail) {
        console.log('🔄 TaskDashboard: Force refreshing...');
        fetchDocuments();
      }
    };

    document.addEventListener('visibilitychange', handleVisibilityChange);
    window.addEventListener('focus', handleFocus);
    window.addEventListener('documentCreated', handleDocumentCreated as EventListener);
    window.addEventListener('forceRefreshTasks', handleForceRefresh);

    return () => {
      document.removeEventListener('visibilitychange', handleVisibilityChange);
      window.removeEventListener('focus', handleFocus);
      window.removeEventListener('documentCreated', handleDocumentCreated as EventListener);
      window.removeEventListener('forceRefreshTasks', handleForceRefresh);
    };
  }, [isAuthenticated, currentUserEmail, fetchDocuments]);

  // 디버깅을 위한 로그
  useEffect(() => {
    console.log('🔍 TaskDashboard: Documents state changed', {
      documentsCount: documents.length,
      currentUserEmail,
      isAuthenticated,
      loading,
      documents: documents.map(d => ({
        id: d.id,
        templateName: d.title || d.templateName,
        status: d.status,
        tasksCount: d.tasks?.length || 0,
        tasks: d.tasks?.map(t => ({
          role: t.role,
          assignedUserEmail: t.assignedUserEmail,
          status: t.status
        }))
      }))
    });
  }, [documents, currentUserEmail, isAuthenticated, loading]);

  // 인증되지 않은 경우 처리
  if (!isAuthenticated) {
    return (
        <div className="max-w-7xl mx-auto px-4 sm:px-6 lg:px-8 py-8">
          <div className="text-center">
            <h2 className="text-2xl font-bold text-gray-900 mb-4">로그인이 필요합니다</h2>
            <p className="text-gray-600">작업 현황을 확인하려면 먼저 로그인해주세요.</p>
          </div>
        </div>
    );
  }

  // 로딩 상태 처리
  if (loading) {
    return (
        <div className="max-w-7xl mx-auto px-4 sm:px-6 lg:px-8 py-8">
          <div className="text-center">
            <div className="animate-spin rounded-full h-12 w-12 border-b-2 border-primary-600 mx-auto mb-4"></div>
            <p className="text-gray-600">작업 현황을 불러오는 중...</p>
          </div>
        </div>
    );
  }

  // 안전한 tasks 접근을 위한 헬퍼 함수들
  const getUserTask = (doc: Document) => {
    return doc.tasks?.find(task => task.assignedUserEmail === currentUserEmail);
  };

  const getUserRole = (doc: Document) => {
    const task = getUserTask(doc);
    return task?.role || '';
  };


  // 사용자별 작업 분류 (전체 작업, , 내가 생성)
  const getUserTasks = () => {
    const createdByMe = documents.filter(doc =>
        doc.tasks?.some(task =>
            task.role === 'CREATOR' && task.assignedUserEmail === currentUserEmail
        ) || false
    );

    const assignedToEdit = documents.filter(doc =>
        doc.tasks?.some(task =>
            task.role === 'EDITOR' && task.assignedUserEmail === currentUserEmail
        ) || false
    );

    const assignedToReview = documents.filter(doc =>
        doc.tasks?.some(task =>
            task.role === 'REVIEWER' && task.assignedUserEmail === currentUserEmail
        ) || false
    );

    const pendingTasks = documents.filter(doc => {
      const userTasks = doc.tasks?.filter(task => task.assignedUserEmail === currentUserEmail) || [];

      // 나의 할 일 로직과 동일하게 처리
      return userTasks.some(task => {
        // 편집자 역할: DRAFT, EDITING, REJECTED 상태의 문서에서 편집 작업이 PENDING인 경우
        if (task.role === 'EDITOR' && task.status === 'PENDING') {
          return ['DRAFT', 'EDITING', 'REJECTED'].includes(doc.status);
        }

        // 검토자 역할: REVIEWING 상태의 문서에서 검토 작업이 PENDING인 경우
        if (task.role === 'REVIEWER' && task.status === 'PENDING') {
          return doc.status === 'REVIEWING';
        }

        return false;
      });
    });

    const completedTasks = documents.filter(doc => {
      const userTasks = doc.tasks?.filter(task => task.assignedUserEmail === currentUserEmail) || [];
      return userTasks.length > 0 && userTasks.every(task => task.status === 'COMPLETED');
    });

    return {
      createdByMe,
      assignedToEdit,
      assignedToReview,
      pendingTasks,
      completedTasks,
      allTasks: [...new Set([...createdByMe, ...assignedToEdit, ...assignedToReview])]
    };
  };

  const tasks = getUserTasks();

  // 우선순위 문서 가져오기 (나의 할 일)
  const getMyTodoDocuments = () => {
    const myTasks = documents.filter(doc => {
      const userTasks = doc.tasks?.filter(task => task.assignedUserEmail === currentUserEmail) || [];

      // 각 사용자 작업을 확인하여 처리해야 할 작업이 있는지 판단
      return userTasks.some(task => {
        // 편집자 역할: DRAFT, EDITING, REJECTED 상태의 문서에서 편집 작업이 PENDING인 경우
        if (task.role === 'EDITOR' && task.status === 'PENDING') {
          return ['DRAFT', 'EDITING', 'REJECTED'].includes(doc.status);
        }

        // 검토자 역할: REVIEWING 상태의 문서에서 검토 작업이 PENDING인 경우
        if (task.role === 'REVIEWER' && task.status === 'PENDING') {
          return doc.status === 'REVIEWING';
        }

        // 생성자 역할: 일반적으로 할 일이 없지만, 반려된 문서의 경우 재작업 필요할 수 있음
        // (하지만 현재 생성자는 편집할 수 없으므로 제외)

        return false;
      });
    });

    console.log('🎯 getMyTodoDocuments: 필터링된 나의 할 일 문서들', {
      totalDocuments: documents.length,
      myTasksCount: myTasks.length,
      currentUser: currentUserEmail,
      myTasks: myTasks.map(doc => ({
        id: doc.id,
        templateName: doc.templateName,
        status: doc.status,
        myTasks: doc.tasks?.filter(task => task.assignedUserEmail === currentUserEmail)
      }))
    });

    // 우선순위 정렬: 1) 긴급도, 2) 생성일 순 - 점수로 계산하여 정렬함
    return myTasks
        .map(doc => ({
          ...doc,
          urgencyScore: getUrgencyScore(doc),
          daysSinceCreated: Math.floor(
              (new Date().getTime() - new Date(doc.createdAt).getTime()) / (1000 * 60 * 60 * 24)
          )
        }))
        .sort((a, b) => b.urgencyScore - a.urgencyScore || b.daysSinceCreated - a.daysSinceCreated)
        .slice(0, 5); // TOP 5만
  };

  // 정렬 점수 계산 (긴급도 계산)
  const getUrgencyScore = (doc: Document) => {
    const daysSinceCreated = Math.floor(
        (new Date().getTime() - new Date(doc.createdAt).getTime()) / (1000 * 60 * 60 * 24)
    );

    let score = 0;

    // 문서 상태별 가중치
    if (doc.status === 'REVIEWING') score += 20; // 검토중
    else if (doc.status === 'READY_FOR_REVIEW') score += 30; // 검토대기
    else if (doc.status === 'EDITING') score += 20; // 편집중

    // 문서 경과일수 가중치
    if (daysSinceCreated > 7) score += 20;
    else if (daysSinceCreated > 3) score += 10;

    return score;
  };

  // 긴급도 레벨 계산
  const getUrgencyLevel = (doc: Document) => {
    const score = getUrgencyScore(doc);

    if (score >= 40) {
      return { level: 'high', label: '긴급', color: 'text-red-600', bgColor: 'bg-red-50' };
    } else if (score >= 20) {
      return { level: 'medium', label: '주의', color: 'text-yellow-600', bgColor: 'bg-yellow-50' };
    }
    return { level: 'normal', label: '일반', color: 'text-green-600', bgColor: 'bg-green-50' };
  };

  const myTodoDocuments = getMyTodoDocuments();

  const getStatusBadge = (status: string) => {
    const statusConfig = {
      DRAFT: { label: '초안', color: 'bg-gray-100 text-gray-800' },
      EDITING: { label: '편집중', color: 'bg-blue-100 text-blue-800' },
      READY_FOR_REVIEW: { label: '검토대기', color: 'bg-orange-100 text-orange-800' },
      REVIEWING: { label: '검토중', color: 'bg-yellow-100 text-yellow-800' },
      COMPLETED: { label: '완료', color: 'bg-green-100 text-green-800' },
      REJECTED: { label: '반려', color: 'bg-red-100 text-red-800' },
    };

    const config = statusConfig[status as keyof typeof statusConfig] || statusConfig.DRAFT;

    return (
        <span className={`px-2 py-1 text-xs font-medium rounded-full ${config.color}`}>
        {config.label}
      </span>
    );
  };


  // 문서 현황 카드 UI
  return (
      <div className="space-y-8">
        {/* 페이지 헤더 */}
        <div>
          <h1 className="text-3xl font-bold text-gray-900">작업 현황</h1>
          <p className="mt-2 text-gray-500">내가 관련된 모든 작업들을 확인하고 관리하세요</p>
        </div>

        {/* 통계 카드 */}
        <div className="grid grid-cols-1 md:grid-cols-2 lg:grid-cols-4 gap-6">
          {/* 1. 내가 관여한 전체 Task */}
          <div className="bg-white rounded-lg shadow p-6 border-l-4 border-blue-500">
            <div className="flex items-center">
              <div className="flex-shrink-0">
                <div className="w-10 h-10 bg-blue-500 rounded-full flex items-center justify-center">
                  <span className="text-white text-lg">📋</span>
                </div>
              </div>
              <div className="ml-4">
                <h3 className="text-lg font-medium text-gray-900">내가 관여한 전체 문서</h3>
                <p className="text-3xl font-bold text-blue-600">{tasks.allTasks.length}</p>
                <p className="text-sm text-gray-500">모든 관련 작업</p>
              </div>
            </div>
          </div>

          {/* 2. 내가 해야 할 Task (대기중) - 빨간색/강조 */}
          <div className="bg-gradient-to-r from-red-50 to-orange-50 rounded-lg shadow p-6 border-l-4 border-red-500 ring-2 ring-red-100">
            <div className="flex items-center">
              <div className="flex-shrink-0">
                <div className="w-10 h-10 bg-red-500 rounded-full flex items-center justify-center animate-pulse">
                  <span className="text-white text-lg">🚨</span>
                </div>
              </div>
              <div className="ml-4">
                <h3 className="text-lg font-bold text-red-800">내가 처리해야 할 문서</h3>
                <p className="text-3xl font-bold text-red-600">{tasks.pendingTasks.length}</p>
                <p className="text-sm text-red-600 font-medium">처리 필요!</p>
              </div>
            </div>
          </div>

          {/* 3. 내가 완료한 Task - 초록색 톤 */}
          <div className="bg-gradient-to-r from-green-50 to-emerald-50 rounded-lg shadow p-6 border-l-4 border-green-500">
            <div className="flex items-center">
              <div className="flex-shrink-0">
                <div className="w-10 h-10 bg-green-500 rounded-full flex items-center justify-center">
                  <span className="text-white text-lg">🎉</span>
                </div>
              </div>
              <div className="ml-4">
                <h3 className="text-lg font-medium text-green-800">내가 완료한 문서</h3>
                <p className="text-3xl font-bold text-green-600">{tasks.completedTasks.length}</p>
                <p className="text-sm text-green-600">작업 완료한 문서</p>
              </div>
            </div>
          </div>

          {/* 4. 내가 생성한 Task - 중립적 색상 */}
          <div className="bg-white rounded-lg shadow p-6 border-l-4 border-gray-400">
            <div className="flex items-center">
              <div className="flex-shrink-0">
                <div className="w-10 h-10 bg-gray-500 rounded-full flex items-center justify-center">
                  <span className="text-white text-lg">✏️</span>
                </div>
              </div>
              <div className="ml-4">
                <h3 className="text-lg font-medium text-gray-900">내가 생성한 문서</h3>
                <p className="text-3xl font-bold text-gray-600">{tasks.createdByMe.length}</p>
                <p className="text-sm text-gray-500">내가 생성한 문서</p>
              </div>
            </div>
          </div>
        </div>

        {/* 나의 할 일 UI */}
        <div className="bg-white rounded-lg shadow">
          <div className="px-6 py-4 border-b border-gray-200">
            <h2 className="text-xl font-semibold text-gray-900">나의 할 일</h2>
            <p className="text-sm text-gray-500 mt-1">처리가 필요한 문서들을 우선순위별로 확인하세요</p>
          </div>
<<<<<<< HEAD
        </div>

        {/* 작업 목록 */}
        <div className="divide-y divide-gray-200">
          {filteredDocuments.length > 0 ? (
            filteredDocuments.map((doc) => {
              const urgency = getUrgencyLevel(doc);
              return (
                <div key={doc.id} className="px-6 py-4 hover:bg-gray-50">
                  <div className="flex items-center justify-between">
                    <div className="flex-1">
                      <div className="flex items-center space-x-3 mb-2">
                        <h3 className="text-lg font-medium text-gray-900">
                          <Link
                            to={`/documents/${doc.id}/edit`}
                            className="hover:text-blue-600"
                          >
                            {doc.title || doc.templateName}
                          </Link>
                        </h3>
                        {getStatusBadge(doc.status)}
                        <span className={`text-sm font-medium ${urgency.color}`}>
                          {urgency.label}
                        </span>
                      </div>

                      <div className="flex items-center space-x-4 text-sm text-gray-600">
                        <span>문서 ID: {doc.id}</span>
                        <span>생성일: {new Date(doc.createdAt).toLocaleDateString('ko-KR')}</span>
                        <span>수정일: {new Date(doc.updatedAt).toLocaleDateString('ko-KR')}</span>
                      </div>

                      {/* 현재 사용자 역할 표시 */}
                      <div className="mt-2">
                        {getRoleBadge(doc)}
                      </div>
=======
>>>>>>> 93b1275c

          <div className="divide-y divide-gray-200">
            {myTodoDocuments.length > 0 ? (
                myTodoDocuments.map((doc, index) => {
                  const urgency = getUrgencyLevel(doc);
                  const userRole = getUserRole(doc);

                  return (
                      <div key={doc.id} className={`px-6 py-4 hover:bg-gray-50 ${urgency.bgColor}`}>
                        <div className="flex items-center justify-between">
                          <div className="flex items-center space-x-4">
                            {/* 우선순위 번호 */}
                            <div className="flex-shrink-0 w-8 h-8 bg-blue-500 text-white rounded-full flex items-center justify-center text-sm font-bold">
                              {index + 1}
                            </div>

                            <div className="flex-1">
                              <div className="flex items-center space-x-3 mb-1">
                                <h3 className="text-lg font-medium text-gray-900">
                                  {doc.templateName}
                                </h3>
                                {getStatusBadge(doc.status)}
                                <span className={`text-sm font-medium px-2 py-1 rounded-full ${urgency.color} ${urgency.bgColor}`}>
                            {urgency.label}
                          </span>
                              </div>

                              <div className="flex items-center space-x-4 text-sm text-gray-600">
                                <span>ID: {doc.id}</span>
                                <span>{doc.daysSinceCreated}일 전 생성</span>
                                <span className="px-2 py-1 text-xs bg-purple-100 text-purple-800 rounded">
                            {userRole === 'CREATOR' && '생성자'}
                                  {userRole === 'EDITOR' && '편집자'}
                                  {userRole === 'REVIEWER' && '검토자'}
                          </span>
                              </div>
                            </div>
                          </div>

                          <div className="flex space-x-2">
                            {/* 역할에 따른 액션 버튼 */}
                            {/* 검토자로서 검토해야 할 문서 */}
                            {doc.tasks?.some(task =>
                                task.assignedUserEmail === currentUserEmail &&
                                task.role === 'REVIEWER' &&
                                task.status === 'PENDING' &&
                                doc.status === 'REVIEWING'
                            ) && (
                                <Link
                                    to={`/documents/${doc.id}/review`}
                                    className="bg-yellow-500 text-white px-4 py-2 rounded-lg hover:bg-yellow-600 text-sm font-medium transition-colors"
                                >
                                  검토하기
                                </Link>
                            )}

                            {/* 편집자로서 편집해야 할 문서 */}
                            {doc.tasks?.some(task =>
                                task.assignedUserEmail === currentUserEmail &&
                                task.role === 'EDITOR' &&
                                task.status === 'PENDING' &&
                                ['DRAFT', 'EDITING', 'REJECTED'].includes(doc.status)
                            ) && (
                                <Link
                                    to={`/documents/${doc.id}/edit`}
                                    className="bg-blue-500 text-white px-4 py-2 rounded-lg hover:bg-blue-600 text-sm font-medium transition-colors"
                                >
                                  편집하기
                                </Link>
                            )}

                            <Link
                                to={`/documents/${doc.id}`}
                                className="bg-gray-100 text-gray-700 px-4 py-2 rounded-lg hover:bg-gray-200 text-sm font-medium transition-colors"
                            >
                              보기
                            </Link>
                          </div>
                        </div>
                      </div>
                  );
                })
            ) : (
                <div className="px-6 py-12 text-center">
                  <h3 className="text-lg font-medium text-gray-900 mb-2">처리할 작업이 없습니다</h3>
                  <p className="text-gray-600">할당된 모든 작업이 완료되었습니다!</p>
                </div>
            )}
          </div>

          {/* 더 보기 링크 */}
          {myTodoDocuments.length > 0 && (
              <div className="px-6 py-4 border-t border-gray-200 bg-gray-50">
                <Link
                    to="/documents"
                    className="text-blue-600 hover:text-blue-700 text-sm font-medium"
                >
                  모든 문서 보기 →
                </Link>
              </div>
          )}
        </div>

        {/* 빠른 액션
      <div className="bg-white rounded-lg shadow p-6">
        <h2 className="text-xl font-semibold text-gray-900 mb-4">빠른 액션</h2>
        <div className="grid grid-cols-1 md:grid-cols-3 gap-4">
          <Link
            to="/documents/new"
            className="flex items-center p-4 bg-blue-50 rounded-lg hover:bg-blue-100 transition-colors"
          >
            <div className="w-10 h-10 bg-blue-500 rounded-full flex items-center justify-center mr-4">
              <span className="text-white font-bold">+</span>
            </div>
            <div>
              <h3 className="font-medium text-gray-900">새 문서 생성</h3>
              <p className="text-sm text-gray-600">템플릿을 선택하여 새 문서를 생성합니다</p>
            </div>
          </Link>

          <Link
            to="/templates"
            className="flex items-center p-4 bg-green-50 rounded-lg hover:bg-green-100 transition-colors"
          >
            <div className="w-10 h-10 bg-green-500 rounded-full flex items-center justify-center mr-4">
              <span className="text-white font-bold">📋</span>
            </div>
            <div>
              <h3 className="font-medium text-gray-900">템플릿 관리</h3>
              <p className="text-sm text-gray-600">새 템플릿을 생성하거나 기존 템플릿을 수정합니다</p>
            </div>
          </Link>

          <Link
            to="/documents"
            className="flex items-center p-4 bg-purple-50 rounded-lg hover:bg-purple-100 transition-colors"
          >
            <div className="w-10 h-10 bg-purple-500 rounded-full flex items-center justify-center mr-4">
              <span className="text-white font-bold">📁</span>
            </div>
            <div>
              <h3 className="font-medium text-gray-900">전체 문서</h3>
              <p className="text-sm text-gray-600">모든 문서를 확인하고 관리합니다</p>
            </div>
          </Link>
        </div>
      </div> */}

      </div>
  );
};

export default TaskDashboard;<|MERGE_RESOLUTION|>--- conflicted
+++ resolved
@@ -387,45 +387,6 @@
             <h2 className="text-xl font-semibold text-gray-900">나의 할 일</h2>
             <p className="text-sm text-gray-500 mt-1">처리가 필요한 문서들을 우선순위별로 확인하세요</p>
           </div>
-<<<<<<< HEAD
-        </div>
-
-        {/* 작업 목록 */}
-        <div className="divide-y divide-gray-200">
-          {filteredDocuments.length > 0 ? (
-            filteredDocuments.map((doc) => {
-              const urgency = getUrgencyLevel(doc);
-              return (
-                <div key={doc.id} className="px-6 py-4 hover:bg-gray-50">
-                  <div className="flex items-center justify-between">
-                    <div className="flex-1">
-                      <div className="flex items-center space-x-3 mb-2">
-                        <h3 className="text-lg font-medium text-gray-900">
-                          <Link
-                            to={`/documents/${doc.id}/edit`}
-                            className="hover:text-blue-600"
-                          >
-                            {doc.title || doc.templateName}
-                          </Link>
-                        </h3>
-                        {getStatusBadge(doc.status)}
-                        <span className={`text-sm font-medium ${urgency.color}`}>
-                          {urgency.label}
-                        </span>
-                      </div>
-
-                      <div className="flex items-center space-x-4 text-sm text-gray-600">
-                        <span>문서 ID: {doc.id}</span>
-                        <span>생성일: {new Date(doc.createdAt).toLocaleDateString('ko-KR')}</span>
-                        <span>수정일: {new Date(doc.updatedAt).toLocaleDateString('ko-KR')}</span>
-                      </div>
-
-                      {/* 현재 사용자 역할 표시 */}
-                      <div className="mt-2">
-                        {getRoleBadge(doc)}
-                      </div>
-=======
->>>>>>> 93b1275c
 
           <div className="divide-y divide-gray-200">
             {myTodoDocuments.length > 0 ? (
