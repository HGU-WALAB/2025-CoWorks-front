import React, { useEffect, useState } from 'react';
import { useParams, useNavigate } from 'react-router-dom';
import { useDocumentStore, type Document } from '../stores/documentStore';
import { useAuthStore } from '../stores/authStore';
import { SignatureModal } from '../components/SignatureModal';
import axios from 'axios';
import { StatusBadge, DOCUMENT_STATUS } from '../utils/documentStatusUtils';

interface RejectModalProps {
  isOpen: boolean;
  onClose: () => void;
  onReject: (reason: string) => void;
}

const RejectModal: React.FC<RejectModalProps> = ({ isOpen, onClose, onReject }) => {
  const [reason, setReason] = useState('');

  const handleReject = () => {
    if (!reason.trim()) {
      alert('반려 사유를 입력해주세요.');
      return;
    }
    onReject(reason);
    setReason('');
  };

  if (!isOpen) return null;

  return (
    <div className="fixed inset-0 bg-black bg-opacity-50 flex items-center justify-center z-50 p-4">
      <div className="bg-white rounded-lg max-w-md w-full">
        <div className="border-b border-gray-200 px-6 py-4">
          <h2 className="text-xl font-bold text-gray-800">❌ 문서 반려</h2>
          <p className="text-sm text-gray-600 mt-1">
            반려 사유를 입력해주세요
          </p>
        </div>

        <div className="p-6">
          <textarea
            value={reason}
            onChange={(e) => setReason(e.target.value)}
            placeholder="반려 사유를 상세히 입력해주세요..."
            className="w-full h-32 p-3 border border-gray-300 rounded-lg resize-none focus:ring-2 focus:ring-red-500 focus:border-transparent"
          />

          <div className="flex space-x-3 mt-6">
            <button
              onClick={onClose}
              className="flex-1 px-4 py-2 border border-gray-300 text-gray-700 rounded-lg hover:bg-gray-50 transition-colors"
            >
              취소
            </button>
            <button
              onClick={handleReject}
              className="flex-1 px-4 py-2 bg-red-600 text-white rounded-lg hover:bg-red-700 transition-colors"
            >
              반려
            </button>
          </div>
        </div>
      </div>
    </div>
  );
};

const DocumentReview: React.FC = () => {
  const { id } = useParams();
  const navigate = useNavigate();
  const { currentDocument, loading, error, getDocument } = useDocumentStore();
  const { user, token, isAuthenticated } = useAuthStore();

  // 모달 상태
  const [showSignatureModal, setShowSignatureModal] = useState(false);
  const [showRejectModal, setShowRejectModal] = useState(false);

  // 문서별 서명 필드를 로컬 스토리지에서 로드 (제거됨 - 서명자 지정은 별도 페이지에서 처리)

  // 문서 로드 시 기존 서명 필드는 그대로 두고, 새로운 필드만 추가 가능하도록 설정 (제거됨)

  // 서명 필드 변경 시 로컬 스토리지에 저장 (제거됨)

  // 서명 필드 관련 함수들 (제거됨 - 서명자 지정은 별도 페이지에서 처리)

  // 디버깅용 로그
  useEffect(() => {
    console.log('🔍 DocumentReview 인증 상태:', {
      user: user?.email,
      token: token ? `${token.substring(0, 20)}...` : 'null',
      isAuthenticated,
      axiosDefaultHeaders: axios.defaults.headers.common
    });
  }, [user, token, isAuthenticated]);

  // 인증 상태 확인
  if (!isAuthenticated || !token || !user) {
    return (
      <div className="container mx-auto px-4 py-8">
        <div className="bg-yellow-50 border border-yellow-200 rounded-lg p-6">
          <div className="flex items-center">
            <div className="text-yellow-600 text-2xl mr-3">⚠️</div>
            <div>
              <h3 className="font-bold text-yellow-800 mb-2">로그인이 필요합니다</h3>
              <p className="text-yellow-700 mb-4">
                이 페이지에 접근하려면 로그인이 필요합니다. 로그인 페이지로 이동하시겠습니까?
              </p>
              <button
                onClick={() => navigate('/login')}
                className="px-4 py-2 bg-blue-600 text-white rounded-lg hover:bg-blue-700 transition-colors"
              >
                로그인하러 가기
              </button>
            </div>
          </div>
        </div>
      </div>
    );
  }

  useEffect(() => {
    if (id) {
      getDocument(parseInt(id));
    }
  }, [id, getDocument]);

  // 검토자 권한 확인
  const isReviewer = () => {
    if (!currentDocument || !user) return false;
    return currentDocument.tasks?.some(task =>
      task.role === 'REVIEWER' &&
      task.assignedUserEmail === user.email
    );
  };

<<<<<<< HEAD
  // 검토자 지정 권한 확인
  const canAssignReviewer = () => {
    if (!currentDocument || !user) return false;
    return currentDocument.tasks?.some(task =>
      task.role === 'CREATOR' || task.role === 'EDITOR'
    );
  };

=======
>>>>>>> 86fd5597
  // 검토 가능한 상태인지 확인
  const canReview = () => {
    if (!currentDocument || !user) return false;
    return isReviewer() && currentDocument.status === 'REVIEWING';
  };

  // 승인 핸들러
  const handleApprove = () => {
    if (!canReview()) {
      alert('검토 권한이 없거나 검토 가능한 상태가 아닙니다.');
      return;
    }
    setShowSignatureModal(true);
  };

  // 서명 저장 핸들러
  const handleSignatureSave = async (signatureData: string) => {
    if (!currentDocument || !user) return;

    try {
      const { token } = useAuthStore.getState();

      console.log('📝 서명 저장 시도:', {
        documentId: currentDocument.id,
        documentStatus: currentDocument.status,
        userEmail: user.email,
        signatureDataLength: signatureData?.length,
        token: token ? '있음' : '없음'
      });

      const requestBody = {
        signatureData,
        reviewerEmail: user.email
      };

      console.log('📤 요청 본문:', requestBody);

      const response = await axios.post(
        `http://localhost:8080/api/documents/${currentDocument.id}/approve`,
        requestBody,
        {
          headers: {
            'Authorization': `Bearer ${token}`,
            'Content-Type': 'application/json'
          }
        }
      );

      console.log('✅ 응답 성공:', response.data);

      // 응답에서 직접 서명 데이터 확인
      console.log('🔍 응답에서 서명 데이터 확인:', {
        documentId: response.data.id,
        documentStatus: response.data.status,
        signatureFields: response.data.data?.signatureFields,
        signatures: response.data.data?.signatures,
        hasSignatureData: !!response.data.data?.signatures?.[user.email],
        allSignatures: response.data.data?.signatures
      });

      // 서명 모달 닫기
      setShowSignatureModal(false);

      // 서명 저장 후 문서를 다시 로드하여 서명이 표시되도록 함
      const updatedDocument = await getDocument(Number(id));

      console.log('🔄 문서 재로드 후 서명 데이터 확인 (직접):', {
        documentId: updatedDocument?.id,
        documentStatus: updatedDocument?.status,
        signatureFields: updatedDocument?.data?.signatureFields,
        signatures: updatedDocument?.data?.signatures,
        hasSignatureData: !!updatedDocument?.data?.signatures?.[user.email],
        allSignatures: updatedDocument?.data?.signatures
      });

      alert('✅ 문서가 승인되었습니다! 서명이 문서에 추가되었습니다.');

      // 사용자가 직접 페이지를 이동할 수 있도록 자동 이동 제거
      // setTimeout(() => {
      //   navigate('/tasks');
      // }, 2000);

    } catch (error: any) {
      console.error('❌ 승인 실패:', error);
      console.error('❌ 에러 응답:', error.response?.data);
      console.error('❌ 에러 상태:', error.response?.status);
      console.error('❌ 에러 메시지:', error.message);
      alert(`승인 처리에 실패했습니다: ${error.response?.data?.error || error.message}`);
    }
  };

  // 반려 핸들러
  const handleReject = () => {
    if (!canReview()) {
      alert('검토 권한이 없거나 검토 가능한 상태가 아닙니다.');
      return;
    }
    setShowRejectModal(true);
  };

<<<<<<< HEAD
  // 검토자 지정 핸들러
  const handleAssignReviewer = async () => {
    if (!selectedReviewer.trim()) {
      alert('검토자 이메일을 입력해주세요.');
      return;
    }

    if (!currentDocument) {
      alert('문서 정보를 찾을 수 없습니다.');
      return;
    }

    setIsAssigningReviewer(true);

    try {
      const { token, user: currentUser } = useAuthStore.getState();

      // 디버깅 로그 추가
      console.log('🔍 검토자 지정 시도:', {
        documentId: currentDocument.id,
        selectedReviewer,
        currentUser: currentUser?.email,
        token: token ? `${token.substring(0, 20)}...` : 'null',
        documentStatus: currentDocument.status,
        documentTasks: currentDocument.tasks
      });

      const response = await axios.post(
        `http://localhost:8080/api/documents/${currentDocument.id}/assign-reviewer`,
        { reviewerEmail: selectedReviewer },
        {
          headers: {
            'Authorization': `Bearer ${token}`,
            'Content-Type': 'application/json'
          }
        }
      );

      if (response.status === 200) {
        alert('검토자가 성공적으로 지정되었습니다.');
        setSelectedReviewer('');
        // 문서 정보 다시 로드
        getDocument(parseInt(id!));
      }
    } catch (error: any) {
      console.error('검토자 지정 실패:', error);
      alert(`검토자 지정에 실패했습니다: ${error.response?.data?.error || error.message}`);
    } finally {
      setIsAssigningReviewer(false);
    }
  };

=======
>>>>>>> 86fd5597
  // 반려 실행
  const executeReject = async (reason: string) => {
    if (!currentDocument || !user) return;

    try {
      const { token } = useAuthStore.getState();

      await axios.post(
        `http://localhost:8080/api/documents/${currentDocument.id}/reject`,
        {
          reason,
          reviewerEmail: user.email
        },
        {
          headers: {
            'Authorization': `Bearer ${token}`
          }
        }
      );

      alert('❌ 문서가 반려되었습니다.');
      setShowRejectModal(false);
      navigate('/tasks');
    } catch (error) {
      console.error('반려 실패:', error);
      alert('반려 처리에 실패했습니다.');
    }
  };

  // PDF 이미지 URL 생성
  const getPdfImageUrl = (document: Document) => {
    console.log('🔍 DocumentReview - PDF 이미지 URL 생성:', {
      template: document.template,
      pdfImagePath: document.template?.pdfImagePath
    });

    if (!document.template?.pdfImagePath) {
      console.warn('⚠️ DocumentReview - PDF 이미지 경로가 없습니다');
      return '';
    }

    const filename = document.template.pdfImagePath.split('/').pop();
    const url = `http://localhost:8080/api/files/pdf-template-images/${filename}`;

    console.log('📄 DocumentReview - 생성된 PDF 이미지 URL:', {
      originalPath: document.template.pdfImagePath,
      filename: filename,
      url: url
    });

    return url;
  };

  if (loading) {
    return (
      <div className="flex justify-center items-center h-64">
        <div className="text-gray-500">로딩 중...</div>
      </div>
    );
  }

  if (error) {
    return (
      <div className="bg-red-50 border border-red-200 rounded-md p-4">
        <p className="text-red-800">{error}</p>
      </div>
    );
  }

  if (!currentDocument) {
    return (
      <div className="flex justify-center items-center h-64">
        <div className="text-gray-500">문서를 찾을 수 없습니다.</div>
      </div>
    );
  }

  if (!isReviewer()) {
    return (
      <div className="container mx-auto px-4 py-8">
<<<<<<< HEAD
        {showDebugInfo && (
          <div className="bg-yellow-50 border border-yellow-200 rounded-lg p-4 mb-4">
            <h3 className="font-bold text-yellow-800 mb-2">🔍 디버깅 정보</h3>
            <div className="text-sm space-y-1">
              <div>현재 사용자: {user?.email || 'null'}</div>
              <div>토큰 상태: {token ? '있음' : '없음'}</div>
              <div>인증 상태: {isAuthenticated ? '인증됨' : '인증 안됨'}</div>
              <div>검토자 권한: {isReviewer() ? '있음' : '없음'}</div>
              <div>검토자 지정 권한: {canAssignReviewer() ? '있음' : '없음'}</div>
              <div>문서 상태: {currentDocument.status}</div>
              <div>문서 작업:</div>
              <ul className="ml-4">
                {currentDocument.tasks?.map((task, idx) => (
                  <li key={idx}>
                    {task.role}: {task.assignedUserEmail}
                  </li>
                )) || <li>작업 없음</li>}
              </ul>
            </div>
          </div>
        )}
=======
>>>>>>> 86fd5597
        <div className="flex justify-center items-center h-64">
          <div className="text-center">
            <div className="text-red-500 text-lg mb-4">이 문서의 검토 권한이 없습니다.</div>
            <button
              onClick={() => navigate(-1)}
              className="px-4 py-2 bg-blue-600 text-white rounded-lg hover:bg-blue-700 transition-colors"
            >
              뒤로가기
            </button>
          </div>
        </div>
      </div>
    );
  }

  return (
    <div className="min-h-screen w-full bg-gray-50">
      {/* 헤더 - 고정 위치 */}
      <div className="fixed top-0 left-0 right-0 z-50 bg-white border-b px-6 py-4 flex justify-between items-center w-full">
        <div>
          <div className="flex items-center gap-3">
            <h1 className="text-xl font-semibold text-gray-900">
              {currentDocument.title || currentDocument.templateName} - 검토
            </h1>
            <StatusBadge status={currentDocument.status || DOCUMENT_STATUS.REVIEWING} size="md" />
          </div>
          <div className="flex items-center gap-2 mt-1">
            <p className="text-sm text-gray-500">
              생성일: {new Date(currentDocument.createdAt).toLocaleDateString()}
            </p>
          </div>
        </div>
        <div className="flex items-center gap-2">
          {/* 검토 액션 버튼들 */}
          {canReview() && (
            <>
              <button
                onClick={handleApprove}
                className="px-4 py-2 bg-green-600 text-white rounded-lg hover:bg-green-700 transition-colors font-medium flex items-center gap-2"
              >
                <svg className="w-4 h-4" fill="none" stroke="currentColor" viewBox="0 0 24 24">
                  <path strokeLinecap="round" strokeLinejoin="round" strokeWidth={2} d="M9 12l2 2 4-4m6 2a9 9 0 11-18 0 9 9 0 0118 0z" />
                </svg>
                승인
              </button>
              <button
                onClick={handleReject}
                className="px-4 py-2 bg-red-600 text-white rounded-lg hover:bg-red-700 transition-colors font-medium flex items-center gap-2"
              >
                <svg className="w-4 h-4" fill="none" stroke="currentColor" viewBox="0 0 24 24">
                  <path strokeLinecap="round" strokeLinejoin="round" strokeWidth={2} d="M6 18L18 6M6 6l12 12" />
                </svg>
                반려
              </button>
            </>
          )}
          <button
            onClick={() => navigate(-1)}
            className="px-4 py-2 text-gray-600 border border-gray-300 rounded-lg hover:bg-gray-50"
          >
            돌아가기
          </button>
        </div>
      </div>

      {/* 메인 컨텐츠 - 헤더 아래 고정 레이아웃 */}
      <div className="fixed left-0 right-0 bottom-0 flex w-full top-24">
        {/* 왼쪽 패널 - PDF 뷰어 */}
        <div className="flex-1 bg-gray-100 overflow-auto flex justify-center items-start p-4">
          {/* PDF 컨테이너 - 고정 크기 */}
          <div
            className="relative bg-white shadow-sm border"
            style={{
              width: '1240px',
              height: '1754px',
              minWidth: '1240px',
              minHeight: '1754px',
              flexShrink: 0
            }}
          >
            {/* PDF 배경 이미지 */}
            <img
              src={getPdfImageUrl(currentDocument)}
              alt="PDF Preview"
              className="absolute inset-0"
              style={{
                width: '1240px',
                height: '1754px',
                objectFit: 'fill'
              }}
              onError={() => {
                console.error('PDF 이미지 로드 실패:', getPdfImageUrl(currentDocument));
              }}
            />

            {/* 기존 필드 오버레이 */}
            <div className="absolute inset-0">
              {(currentDocument.data?.coordinateFields || []).map((field: any) => {
                console.log('🎯 검토 화면 - 필드 렌더링:', {
                  id: field.id,
                  label: field.label,
                  x: field.x,
                  y: field.y,
                  width: field.width,
                  height: field.height,
                  value: field.value,
                  hasTableData: !!field.tableData,
                  tableData: field.tableData,
                  fieldType: field.type,
                  fontSize: field.fontSize,
                  fontFamily: field.fontFamily
                });

                // 픽셀값 직접 사용
                const leftPercent = field.x;
                const topPercent = field.y;
                const widthPercent = field.width;
                const heightPercent = field.height;

                // 테이블 필드인지 확인
                let isTableField = false;
                let isEditorSignature = false;
                let tableInfo = null;

                // 편집자 서명 필드 확인
                if (field.type === 'editor_signature') {
                  isEditorSignature = true;
                }

                // 1. tableData 속성으로 확인
                if (field.tableData) {
                  isTableField = true;
                  tableInfo = field.tableData;
                } else {
                  // 2. value를 파싱해서 테이블 데이터 확인
                  try {
                    if (field.value && typeof field.value === 'string') {
                      const parsedValue = JSON.parse(field.value);
                      if (parsedValue.rows && parsedValue.cols && parsedValue.cells) {
                        isTableField = true;
                        tableInfo = {
                          rows: parsedValue.rows,
                          cols: parsedValue.cols,
                          columnWidths: parsedValue.columnWidths
                        };
                      }
                    }
                  } catch (e) {
                    // JSON 파싱 실패 시 일반 필드로 처리
                  }
                }

                return (
                  <div
                    key={field.id}
                    className={`absolute border-2 bg-opacity-30 flex flex-col justify-center ${
                      isEditorSignature ? 'bg-green-100 border-green-500' :
                      isTableField ? 'bg-purple-100 border-purple-500' : 'bg-blue-100 border-blue-500'
                    }`}
                    style={{
                      left: `${leftPercent}px`,
                      top: `${topPercent}px`,
                      width: `${widthPercent}px`,
                      height: `${heightPercent}px`,
                    }}
                  >
                    {isEditorSignature ? (
                      // 편집자 서명 필드 렌더링
                      <div className="w-full h-full p-2 flex flex-col items-center justify-center">
                        <div className="text-xs font-medium mb-1 text-green-700 truncate">
                          ✍️ {field.label}
                          {field.required && <span className="text-red-500">*</span>}
                        </div>
                        {field.value && field.value.startsWith('data:image') ? (
                          <div className="flex items-center justify-center">
                            <img
                              src={field.value}
                              alt="편집자 서명"
                              className="max-w-full h-8 border border-transparent rounded bg-transparent"
                            />
                          </div>
                        ) : (
                          <div className="text-xs text-gray-600 mt-1 text-center">
                            {field.value ? '서명됨' : '미서명'}
                          </div>
                        )}
                      </div>
                    ) : isTableField && tableInfo ? (
                      // 테이블 렌더링
                      <div className="w-full h-full p-1">
                        <div className="text-xs font-medium mb-1 text-purple-700 truncate">
                          {field.label} ({tableInfo.rows}×{tableInfo.cols})
                          {field.required && <span className="text-red-500">*</span>}
                        </div>
                        <div
                          className="grid gap-px bg-purple-300"
                          style={{
                            gridTemplateColumns: tableInfo.columnWidths
                              ? tableInfo.columnWidths.map((width: number) => `${width * 100}%`).join(' ')
                              : `repeat(${tableInfo.cols}, 1fr)`,
                            height: 'calc(100% - 20px)'
                          }}
                        >
                          {Array(tableInfo.rows).fill(null).map((_, rowIndex) =>
                            Array(tableInfo.cols).fill(null).map((_, colIndex) => {
                              let cellText = '';
                              try {
                                let tableValue: any = {};
                                if (field.value) {
                                  if (typeof field.value === 'string') {
                                    tableValue = JSON.parse(field.value);
                                  } else {
                                    tableValue = field.value;
                                  }
                                }

                                cellText = tableValue.cells?.[rowIndex]?.[colIndex] || '';

                              } catch (error) {
                                console.error(`테이블 값 파싱 실패 [${rowIndex}][${colIndex}]:`, {
                                  fieldId: field.id,
                                  rawValue: field.value,
                                  error
                                });
                                cellText = '';
                              }

                              return (
                                <div
                                  key={`${rowIndex}-${colIndex}`}
                                  className="border border-purple-200 flex items-center justify-center p-1"
                                  style={{
                                    minHeight: '20px',
                                    fontSize: `${field.fontSize || 14}px !important`,
                                    fontFamily: `"${field.fontFamily || 'Arial'}", sans-serif !important`,
                                    color: '#6b21a8',
                                    fontWeight: '500'
                                  }}
                                  title={cellText || ''}
                                >
                                  <span
                                    className="text-center truncate leading-tight"
                                    style={{
                                      display: 'block',
                                      width: '100%',
                                      fontSize: `${field.fontSize || 14}px !important`,
                                      fontFamily: `"${field.fontFamily || 'Arial'}", sans-serif !important`,
                                      fontWeight: '500 !important',
                                      color: '#6b21a8 !important'
                                    }}
                                  >
                                    {cellText}
                                  </span>
                                </div>
                              );
                            })
                          )}
                        </div>
                      </div>
                    ) : field.value ? (
                      // 일반 필드 - 값이 있는 경우
                      <div className="text-gray-900 p-1 truncate text-center"
                        style={{
                          fontSize: `${field.fontSize || 14}px !important`,
                          fontFamily: `"${field.fontFamily || 'Arial'}", sans-serif !important`,
                          fontWeight: '500 !important'
                        }}
                      >
                        {field.value}
                      </div>
                    ) : (
                      // 일반 필드 - 값이 없는 경우
                      <div className="text-xs text-blue-700 font-medium p-1 truncate text-center">
                        {field.label}
                        {field.required && <span className="text-red-500">*</span>}
                      </div>
                    )}
                  </div>
                );
              })}

              {/* 기존 서명 필드 렌더링 */}
              {(() => {
                const existingSignatureFields = currentDocument.data?.signatureFields || [];
                const signatures = currentDocument.data?.signatures || {};

                return existingSignatureFields.map((field: any) => {
                  const signatureData = signatures[field.reviewerEmail];

                  return (
                    <div
                      key={`existing-signature-${field.id}`}
                      className="absolute border-2 border-green-500 flex flex-col justify-center items-center p-1"
                      style={{
                        left: `${field.x}px`,
                        top: `${field.y}px`,
                        width: `${field.width}px`,
                        height: `${field.height}px`,
                      }}
                    >
                      {signatureData ? (
                        <img
                          src={signatureData}
                          alt={`${field.reviewerName} 서명`}
                          className="max-w-full max-h-full object-contain"
                        />
                      ) : (
                        <div className="text-xs text-green-700 font-medium text-center">
                          {field.reviewerName} 서명
                        </div>
                      )}
                    </div>
                  );
                });
              })()}
            </div>
          </div>
        </div>

        {/* 오른쪽 패널 - 검토자 리스트 및 정보 (고정 너비, 고정 위치) */}
        <div className="w-80 bg-white border-l overflow-y-auto flex-shrink-0 h-full">
          <div className="p-4 border-b bg-gray-50">
            <h2 className="font-medium text-gray-900">검토 정보</h2>
            <p className="text-sm text-gray-500 mt-1">
              문서 상태 및 검토자 정보
            </p>
          </div>

          <div className="p-4 space-y-4">
            {/* 리뷰어 목록 */}
            <div className="border rounded-lg p-3">
              <h3 className="text-sm font-medium text-gray-900 mb-3">👥 리뷰어 목록</h3>
              <div className="space-y-3">
                {currentDocument.tasks && currentDocument.tasks.length > 0 ? (
                  currentDocument.tasks
                    .filter(task => task.role === 'REVIEWER')
                    .map((reviewer, index) => (
                      <div key={index} className="flex items-start space-x-3 p-3 rounded-lg bg-green-50 border border-green-200">
                        <div className="w-8 h-8 bg-green-500 rounded-full flex items-center justify-center text-white text-sm font-medium">
                          {reviewer.assignedUserName ? reviewer.assignedUserName.charAt(0).toUpperCase() : 'R'}
                        </div>
                        <div className="flex-1 min-w-0">
                          <div className="flex items-center justify-between">
                            <span className="text-xs px-2 py-1 rounded-full bg-green-100 text-green-800">
                              검토자
                            </span>
                          </div>
                          <div className="text-sm font-medium text-gray-900 mt-1">
                            {reviewer.assignedUserName || '이름 없음'}
                          </div>
                          <div className="text-xs text-gray-500 truncate">
                            {reviewer.assignedUserEmail}
                          </div>
                          <div className="text-xs text-gray-400 mt-1">
                            지정일: {new Date(reviewer.createdAt).toLocaleDateString()}
                          </div>
                        </div>
                      </div>
                    ))
                ) : (
                  <div className="text-center py-6 text-gray-500">
                    <div className="w-12 h-12 mx-auto mb-3 bg-gray-100 rounded-full flex items-center justify-center">
                      <svg className="w-6 h-6 text-gray-400" fill="none" stroke="currentColor" viewBox="0 0 24 24">
                        <path strokeLinecap="round" strokeLinejoin="round" strokeWidth={2} d="M12 4.354a4 4 0 110 5.292M15 21H3v-1a6 6 0 0112 0v1zm0 0h6v-1a6 6 0 00-9-5.197m13.5-9a2.5 2.5 0 11-5 0 2.5 2.5 0 015 0z" />
                      </svg>
                    </div>
                    <p className="text-sm">지정된 리뷰어가 없습니다.</p>
                  </div>
                )}
              </div>
            </div>

            {/* 편집자 정보 (참고용) */}
            {currentDocument.tasks && currentDocument.tasks.some(task => task.role === 'EDITOR') && (
              <div className="border rounded-lg p-3">
                <h3 className="text-sm font-medium text-gray-900 mb-3">✏️ 편집자</h3>
                <div className="space-y-2">
                  {currentDocument.tasks
                    .filter(task => task.role === 'EDITOR')
                    .map((editor, index) => (
                      <div key={index} className="flex items-center space-x-3 p-2 rounded-lg bg-blue-50">
                        <div className="w-6 h-6 bg-blue-500 rounded-full flex items-center justify-center text-white text-xs font-medium">
                          {editor.assignedUserName ? editor.assignedUserName.charAt(0).toUpperCase() : 'E'}
                        </div>
                        <div className="flex-1 min-w-0">
                          <div className="text-sm font-medium text-gray-900">
                            {editor.assignedUserName || '이름 없음'}
                          </div>
                          <div className="text-xs text-gray-500 truncate">
                            {editor.assignedUserEmail}
                          </div>
                        </div>
                      </div>
                    ))
                  }
                </div>
              </div>
            )}
          </div>
        </div>
      </div>

      {/* 서명 모달 */}
      {showSignatureModal && (
        <SignatureModal
          isOpen={showSignatureModal}
          onClose={() => setShowSignatureModal(false)}
          onSave={handleSignatureSave}
          reviewerName={user?.name || '검토자'}
        />
      )}

      {/* 반려 모달 */}
      <RejectModal
        isOpen={showRejectModal}
        onClose={() => setShowRejectModal(false)}
        onReject={executeReject}
      />
    </div>
  );
};

export default DocumentReview; <|MERGE_RESOLUTION|>--- conflicted
+++ resolved
@@ -132,17 +132,6 @@
     );
   };
 
-<<<<<<< HEAD
-  // 검토자 지정 권한 확인
-  const canAssignReviewer = () => {
-    if (!currentDocument || !user) return false;
-    return currentDocument.tasks?.some(task =>
-      task.role === 'CREATOR' || task.role === 'EDITOR'
-    );
-  };
-
-=======
->>>>>>> 86fd5597
   // 검토 가능한 상태인지 확인
   const canReview = () => {
     if (!currentDocument || !user) return false;
@@ -243,61 +232,6 @@
     setShowRejectModal(true);
   };
 
-<<<<<<< HEAD
-  // 검토자 지정 핸들러
-  const handleAssignReviewer = async () => {
-    if (!selectedReviewer.trim()) {
-      alert('검토자 이메일을 입력해주세요.');
-      return;
-    }
-
-    if (!currentDocument) {
-      alert('문서 정보를 찾을 수 없습니다.');
-      return;
-    }
-
-    setIsAssigningReviewer(true);
-
-    try {
-      const { token, user: currentUser } = useAuthStore.getState();
-
-      // 디버깅 로그 추가
-      console.log('🔍 검토자 지정 시도:', {
-        documentId: currentDocument.id,
-        selectedReviewer,
-        currentUser: currentUser?.email,
-        token: token ? `${token.substring(0, 20)}...` : 'null',
-        documentStatus: currentDocument.status,
-        documentTasks: currentDocument.tasks
-      });
-
-      const response = await axios.post(
-        `http://localhost:8080/api/documents/${currentDocument.id}/assign-reviewer`,
-        { reviewerEmail: selectedReviewer },
-        {
-          headers: {
-            'Authorization': `Bearer ${token}`,
-            'Content-Type': 'application/json'
-          }
-        }
-      );
-
-      if (response.status === 200) {
-        alert('검토자가 성공적으로 지정되었습니다.');
-        setSelectedReviewer('');
-        // 문서 정보 다시 로드
-        getDocument(parseInt(id!));
-      }
-    } catch (error: any) {
-      console.error('검토자 지정 실패:', error);
-      alert(`검토자 지정에 실패했습니다: ${error.response?.data?.error || error.message}`);
-    } finally {
-      setIsAssigningReviewer(false);
-    }
-  };
-
-=======
->>>>>>> 86fd5597
   // 반려 실행
   const executeReject = async (reason: string) => {
     if (!currentDocument || !user) return;
@@ -378,30 +312,6 @@
   if (!isReviewer()) {
     return (
       <div className="container mx-auto px-4 py-8">
-<<<<<<< HEAD
-        {showDebugInfo && (
-          <div className="bg-yellow-50 border border-yellow-200 rounded-lg p-4 mb-4">
-            <h3 className="font-bold text-yellow-800 mb-2">🔍 디버깅 정보</h3>
-            <div className="text-sm space-y-1">
-              <div>현재 사용자: {user?.email || 'null'}</div>
-              <div>토큰 상태: {token ? '있음' : '없음'}</div>
-              <div>인증 상태: {isAuthenticated ? '인증됨' : '인증 안됨'}</div>
-              <div>검토자 권한: {isReviewer() ? '있음' : '없음'}</div>
-              <div>검토자 지정 권한: {canAssignReviewer() ? '있음' : '없음'}</div>
-              <div>문서 상태: {currentDocument.status}</div>
-              <div>문서 작업:</div>
-              <ul className="ml-4">
-                {currentDocument.tasks?.map((task, idx) => (
-                  <li key={idx}>
-                    {task.role}: {task.assignedUserEmail}
-                  </li>
-                )) || <li>작업 없음</li>}
-              </ul>
-            </div>
-          </div>
-        )}
-=======
->>>>>>> 86fd5597
         <div className="flex justify-center items-center h-64">
           <div className="text-center">
             <div className="text-red-500 text-lg mb-4">이 문서의 검토 권한이 없습니다.</div>
@@ -794,6 +704,11 @@
                             {editor.assignedUserEmail}
                           </div>
                         </div>
+                        {(
+                          <div className="text-xs bg-blue-100 text-blue-700 px-2 py-1 rounded">
+                            리뷰어 지정 권한
+                          </div>
+                        )}
                       </div>
                     ))
                   }
